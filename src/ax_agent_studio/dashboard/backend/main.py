--- conflicted
+++ resolved
@@ -53,11 +53,7 @@
 class MonitorConfig(BaseModel):
     agent_name: str
     config_path: str
-<<<<<<< HEAD
     monitor_type: Literal["echo", "ollama", "langgraph", "claude_agent_sdk", "openai_agents_sdk"]
-=======
-    monitor_type: Literal["echo", "ollama", "langgraph", "claude_agent_sdk"]
->>>>>>> 44a9b115
     model: Optional[str] = None
     provider: Optional[str] = None
     system_prompt: Optional[str] = None
@@ -517,7 +513,7 @@
     return {
         "success": True,
         "active": True,
-        "message": " Kill switch activated - all agents paused"
+        "message": "Kill switch activated - all agents paused"
     }
 
 @app.post("/api/kill-switch/deactivate")
@@ -530,7 +526,7 @@
     return {
         "success": True,
         "active": False,
-        "message": " Kill switch deactivated - agents resumed"
+        "message": "Kill switch deactivated - agents resumed"
     }
 
 @app.post("/api/monitors/kill-all")
@@ -555,7 +551,7 @@
 
         return {
             "success": True,
-            "message": f" Nuclear option: Killed {count} monitor(s), cleared {deleted_count} from list, activated kill switch",
+            "message": f"Nuclear option: Killed {count} monitor(s), cleared {deleted_count} from list, activated kill switch",
             "kill_switch_active": True,
             "killed_count": count,
             "cleared_count": deleted_count
